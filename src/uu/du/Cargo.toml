[package]
name = "uu_du"
version = "0.0.9"
authors = ["uutils developers"]
license = "MIT"
description = "du ~ (uutils) display disk usage"

homepage = "https://github.com/uutils/coreutils"
repository = "https://github.com/uutils/coreutils/tree/master/src/uu/du"
keywords = ["coreutils", "uutils", "cross-platform", "cli", "utility"]
categories = ["command-line-utilities"]
edition = "2018"

[lib]
path = "src/du.rs"

[dependencies]
<<<<<<< HEAD
clap = { version = "3.0", features = ["wrap_help", "cargo"] }
chrono = "0.4"
uucore = { version=">=0.0.10", package="uucore", path="../../uucore" }
uucore_procs = { version=">=0.0.7", package="uucore_procs", path="../../uucore_procs" }
=======
clap = { version = "2.33", features = ["wrap_help"] }
chrono = "^0.4.11"
uucore = { version=">=0.0.11", package="uucore", path="../../uucore" }
uucore_procs = { version=">=0.0.8", package="uucore_procs", path="../../uucore_procs" }
>>>>>>> ec386fa4

[target.'cfg(target_os = "windows")'.dependencies]
winapi = { version="0.3", features=[] }

[[bin]]
name = "du"
path = "src/main.rs"<|MERGE_RESOLUTION|>--- conflicted
+++ resolved
@@ -15,17 +15,10 @@
 path = "src/du.rs"
 
 [dependencies]
-<<<<<<< HEAD
+chrono = "^0.4.11"
 clap = { version = "3.0", features = ["wrap_help", "cargo"] }
-chrono = "0.4"
-uucore = { version=">=0.0.10", package="uucore", path="../../uucore" }
-uucore_procs = { version=">=0.0.7", package="uucore_procs", path="../../uucore_procs" }
-=======
-clap = { version = "2.33", features = ["wrap_help"] }
-chrono = "^0.4.11"
 uucore = { version=">=0.0.11", package="uucore", path="../../uucore" }
 uucore_procs = { version=">=0.0.8", package="uucore_procs", path="../../uucore_procs" }
->>>>>>> ec386fa4
 
 [target.'cfg(target_os = "windows")'.dependencies]
 winapi = { version="0.3", features=[] }
